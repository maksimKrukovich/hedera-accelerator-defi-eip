--- conflicted
+++ resolved
@@ -15,10 +15,7 @@
 
 import {IUniswapV2Router02} from "./interfaces/IUniswapV2Router02.sol";
 import {ITokenBalancer} from "./interfaces/ITokenBalancer.sol";
-<<<<<<< HEAD
 import {IAutoCompounder} from "./interfaces/IAutoCompounder.sol";
-=======
->>>>>>> 3bc24962
 
 import "../common/safe-HTS/SafeHTS.sol";
 
@@ -27,15 +24,10 @@
  *
  * The contract that helps to maintain A/V (Vault Share/AutoCompaunder) token balances.
  */
-<<<<<<< HEAD
 contract TokenBalancer is ITokenBalancer {
     using SafeERC20 for IERC20;
     using PythUtils for int64;
     using Bits for uint256;
-=======
-contract TokenBalancer is ITokenBalancer, AccessControl {
-    using PythUtils for int64;
->>>>>>> 3bc24962
 
     // Max tokens amount to rebalance
     uint8 constant MAX_TOKENS_AMOUNT = 10;
@@ -46,7 +38,6 @@
     // Oracle
     IPyth public pyth;
 
-<<<<<<< HEAD
     // USDC address
     address public usdc;
 
@@ -74,16 +65,11 @@
         uint256 price;
         uint256 targetPercentage;
     }
-=======
-    // Token address => Token info
-    mapping(address token => TokenInfo) public tokens;
->>>>>>> 3bc24962
 
     /**
      * @dev Initializes contract with passed parameters.
      *
      * @param _pyth The address of the Pyth oracle.
-<<<<<<< HEAD
      * @param _saucerSwap The address of the Saucer swap contract.
      * @param _usdc The address of the USDC token.
      */
@@ -91,31 +77,11 @@
         require(_pyth != address(0), "TokenBalancer: Invalid Pyth address");
         require(_saucerSwap != address(0), "TokenBalancer: Invalid Saucer Swap address");
         require(_usdc != address(0), "TokenBalancer: Invalid USDC token address");
-=======
-     * @param _saucerSwap The address of Saucer swap contract.
-     * @param _tokens The tokens to rebalance.
-     * @param _allocationPercentage The target allocation percentage.
-     * @param _priceIds The price IDs in terms of Pyth oracle.
-     */
-    constructor(
-        address _pyth,
-        address _saucerSwap,
-        address[] memory _tokens,
-        uint256[] memory _allocationPercentage,
-        bytes32[] memory _priceIds
-    ) {
-        require(_pyth != address(0), "TokenBalancer: Invalid Pyth address");
-        require(_saucerSwap != address(0), "TokenBalancer: Invalid Saucer Swap address");
-        require(_tokens.length != 0 && _tokens.length <= MAX_TOKENS_AMOUNT, "TokenBalancer: Invalid amount of tokens");
-        require(_allocationPercentage.length > 0, "TokenBalancer: Allocation percentage not configured");
-        require(_priceIds.length > 0, "TokenBalancer: No price ids");
->>>>>>> 3bc24962
 
         saucerSwap = IUniswapV2Router02(_saucerSwap);
         pyth = IPyth(_pyth);
         usdc = _usdc;
 
-<<<<<<< HEAD
         SafeHTS.safeAssociateToken(_usdc, address(this));
     }
 
@@ -167,23 +133,6 @@
 
             amounts[i] = TradeAmount(valuePayload.token, targetQuantity - valuePayload.balance); // return amount to swap for each A/V token
         }
-=======
-        uint256 tokensSize = _tokens.length;
-        for (uint256 i = 0; i < tokensSize; i++) {
-            addTrackingToken(_tokens[i], _priceIds[i], _allocationPercentage[i]);
-        }
-    }
-
-    /**
-     * @dev Gets token price and calculate one dollar in any token.
-     *
-     * @param token The token address.
-     * @param priceId The price ID in terms of Pyth oracle.
-     */
-    function _getPrice(address token, bytes32 priceId) public view returns (uint256 oneDollarInToken) {
-        PythStructs.Price memory price = pyth.getPrice(priceId);
-        return price.price.convertToUint(price.expo, IERC20Metadata(token).decimals());
->>>>>>> 3bc24962
     }
 
     /**
@@ -212,7 +161,6 @@
     }
 
     /**
-<<<<<<< HEAD
      * @notice Performs the swap of Token to Token using SaucerSwap
      */
     function _swapTokensForTokens(uint256 amount, address tokenA, address tokenB) internal returns (uint256) {
@@ -238,45 +186,17 @@
     function deposit(address token, uint256 amount) external {
         require(tokenInfo[token].priceId.length != 0, "TokenBalancer: Invalid token to deposit");
         require(amount != 0, "TokenBalancer: Invalid amount");
-=======
-     * @dev Initiates rebalance process.
-     *
-     * @param _rewardTokens The reward tokens to rebalance.
-     */
-    function rebalance(address[] calldata _rewardTokens) external {
-        uint256 rewardTokensSize = _rewardTokens.length;
-        uint256[] memory prices = new uint256[](rewardTokensSize);
-        for (uint256 i = 0; i < rewardTokensSize; i++) {
-            TokenInfo storage token = tokens[_rewardTokens[i]];
-            prices[i] = token.price;
-        }
->>>>>>> 3bc24962
 
         balances[token] += amount;
 
-<<<<<<< HEAD
         IERC4626(token).deposit(amount, msg.sender);
 
         emit Deposit(token, msg.sender, amount);
-=======
-        _swapExtraRewardSupplyToTransitionToken(_rewardTokens, rewardTokensSize);
-
-        uint256 swapsCount = swapAmounts.length;
-        for (uint256 i = 0; i < swapsCount; i++) {
-            saucerSwap.swapExactETHForTokens(
-                swapAmounts[i],
-                tokens[_rewardTokens[i]].path,
-                address(this),
-                block.timestamp
-            );
-        }
->>>>>>> 3bc24962
     }
 
     /**
      * @dev Gets token price and calculate one dollar in any token.
      *
-<<<<<<< HEAD
      * @param token The token address.
      * @param priceId The price ID in terms of Pyth oracle.
      */
@@ -287,71 +207,13 @@
 
     /**
      * @dev Updates price.
-=======
-     * @param _rewardTokens The reward tokens array.
-     * @param rewardTokensSize The reward tokens size.
-     */
-    function _swapExtraRewardSupplyToTransitionToken(
-        address[] calldata _rewardTokens,
-        uint256 rewardTokensSize
-    ) public {
-        uint256 tokenBalance;
-        uint256 totalValue;
-        uint256 targetValue;
-        uint256 targetQuantity;
-
-        for (uint256 i = 0; i < rewardTokensSize; i++) {
-            TokenInfo storage token = tokens[_rewardTokens[i]];
-
-            tokenBalance = IERC20(_rewardTokens[i]).balanceOf(msg.sender);
-            totalValue = tokenBalance * token.price;
-            targetValue = (totalValue * tokens[_rewardTokens[i]].targetPercentage) / 10000;
-            targetQuantity = targetValue / token.price;
-
-            if (tokenBalance > targetQuantity) {
-                uint256 excessQuantity = tokenBalance - targetQuantity;
-
-                // Approve token transfer to SaucerSwap
-                IERC20(_rewardTokens[i]).approve(address(saucerSwap), excessQuantity);
-
-                // Perform the swap
-                saucerSwap.swapExactTokensForETH(
-                    excessQuantity,
-                    0, // Accept any amount of ETH
-                    token.path,
-                    address(this),
-                    block.timestamp
-                );
-            }
-        }
-    }
-
-    /**
-     * @dev Calculates amount of swap for every passed token.
->>>>>>> 3bc24962
      *
      * @param pythPriceUpdate The pyth price update.
      */
-<<<<<<< HEAD
     function update(bytes[] calldata pythPriceUpdate) public payable {
         uint updateFee = pyth.getUpdateFee(pythPriceUpdate);
         pyth.updatePriceFeeds{value: updateFee}(pythPriceUpdate);
     }
-=======
-    function _rebalance(
-        uint256[] memory _tokenPrices,
-        address[] calldata _rewardTokens,
-        uint256 rewardTokensSize
-    ) public view returns (uint256[] memory) {
-        uint256 totalValue;
-        uint256[] memory tokenBalances = new uint256[](rewardTokensSize);
-
-        // Calculate total value in the contract
-        for (uint256 i = 0; i < rewardTokensSize; i++) {
-            tokenBalances[i] = IERC20(_rewardTokens[i]).balanceOf(msg.sender);
-            totalValue += tokenBalances[i] * _tokenPrices[i];
-        }
->>>>>>> 3bc24962
 
     function addTrackingToken(address aToken, bytes32 priceId, uint256 percentage, bool isAutoCompaunder) public {
         require(aToken != address(0), "TokenBalancer: Invalid token address");
@@ -360,14 +222,7 @@
         require(tokenInfo[aToken].priceId == 0, "TokenBalancer: Token already exists");
         require(tokens.length <= MAX_TOKENS_AMOUNT, "TokenBalancer: Max amount of tokens reached");
 
-<<<<<<< HEAD
         address underlying = IERC4626(aToken).asset();
-=======
-        // Calculate target values and swap amounts
-        for (uint256 i = 0; i < rewardTokensSize; i++) {
-            uint256 targetValue = (totalValue * tokens[_rewardTokens[i]].targetPercentage) / 10000;
-            uint256 targetQuantity = targetValue / _tokenPrices[i];
->>>>>>> 3bc24962
 
         tokenInfo[aToken] = TokenInfo(aToken, underlying, priceId, percentage, isAutoCompaunder);
 
@@ -408,7 +263,6 @@
      * @param percentage The allocation percentage.
      */
     function setAllocationPercentage(address token, uint256 percentage) external {
-<<<<<<< HEAD
         require(percentage < 10000 && percentage != 0, "TokenBalancer: Invalid percentage");
         require(tokenInfo[token].targetPercentage != 0, "TokenBalancer: Token doesn't exist");
 
@@ -428,13 +282,5 @@
      */
     function setBit(uint256 self, uint8 index) internal pure returns (uint256) {
         return self | (ONE << index);
-=======
-        require(token != address(0), "Invalid token address");
-        require(percentage < 10000, "Percentage exceeds 100%");
-
-        tokens[token].targetPercentage = percentage;
-
-        emit TargetAllocationPercentageChanged(token, percentage);
->>>>>>> 3bc24962
     }
 }